repos:
  - repo: https://github.com/astral-sh/ruff-pre-commit
    rev: 'v0.14.2'
<<<<<<< HEAD
=======

>>>>>>> 40a878bf
    hooks:
      - id: ruff
        args: ['--fix']
  
  - repo: https://github.com/psf/black-pre-commit-mirror
    rev: 25.9.0
    hooks:
    - id: black
      language_version: python3
# Mypy
  - repo: https://github.com/pre-commit/mirrors-mypy
    rev: 'v1.18.2'  
    hooks:
    - id: mypy 
      name: mypy 
      additional_dependencies: [types-PyYAML==6.0.12.20240808, types-requests==2.32.0.20241016
      ,annotated-types==0.7.0,pydantic,pydantic_core,httpx,ipython]
      files: ^src/
      args: [--strict,--ignore-missing-imports,--disable-error-code=unreachable,--disable-error-code=unused-ignore]<|MERGE_RESOLUTION|>--- conflicted
+++ resolved
@@ -1,10 +1,6 @@
 repos:
   - repo: https://github.com/astral-sh/ruff-pre-commit
     rev: 'v0.14.2'
-<<<<<<< HEAD
-=======
-
->>>>>>> 40a878bf
     hooks:
       - id: ruff
         args: ['--fix']
