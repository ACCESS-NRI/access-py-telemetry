--- conflicted
+++ resolved
@@ -43,14 +43,8 @@
     """
     Check that the APIHandler class is a singleton.
     """
-<<<<<<< HEAD
 
     session1 = api_handler
-=======
-    ApiHandler._instance = None
-
-    session1 = ApiHandler()
->>>>>>> b914b0d5
     session2 = ApiHandler()
 
     assert session1 is session2
@@ -70,13 +64,7 @@
     Check that adding extra fields to the APIHandler class works as expected.
     """
 
-<<<<<<< HEAD
     session1 = api_handler
-=======
-    ApiHandler._instance = None
-
-    session1 = ApiHandler()
->>>>>>> b914b0d5
     session2 = ApiHandler()
 
     session1.server_url = local_host
@@ -102,10 +90,6 @@
     assert session1.server_url == local_host
     assert session3.server_url == local_host
 
-<<<<<<< HEAD
-=======
-    ApiHandler._instance = None
->>>>>>> b914b0d5
 
 def test_api_handler_extra_fields_validation(api_handler):
     """
@@ -113,12 +97,6 @@
     to pass the correct types, and only let us update fields through the
     add_extra_field method.
     """
-<<<<<<< HEAD
-    api_handler = api_handler
-=======
-    ApiHandler._instance = None
-    api_handler = ApiHandler()
->>>>>>> b914b0d5
 
     # Mock a couple of extra services
 
@@ -141,29 +119,11 @@
 
     api_handler.add_extra_fields("payu", {"model": "ACCESS-OM2", "random_number": 2})
 
-<<<<<<< HEAD
-=======
-    # Reset endpoints to avoid breaking other tests - we have to be careful here
-    # because we're using a singleton
-    api_handler.endpoints = access_py_telemetry.api.ENDPOINTS
-    api_handler._extra_fields = {
-        ep_name: {} for ep_name in api_handler.endpoints.keys()
-    }
-
-    ApiHandler._instance = None
-
->>>>>>> b914b0d5
 
 def test_api_handler_remove_fields(api_handler):
     """
     Check that we can remove fields from the telemetry record.
     """
-<<<<<<< HEAD
-    api_handler = api_handler
-=======
-    ApiHandler._instance = None
-    api_handler = ApiHandler()
->>>>>>> b914b0d5
 
     # Pretend we only have catalog & payu services and then mock the initialisation
     # of the _extra_fields attribute
@@ -199,25 +159,12 @@
 
     assert api_handler._pop_fields == {"payu": ["session_id"]}
 
-<<<<<<< HEAD
 
 def test_api_handler_send_api_request_no_loop(local_host, api_handler):
-=======
-    ApiHandler._instance = None
-
-
-def test_api_handler_send_api_request_no_loop(local_host):
->>>>>>> b914b0d5
     """
     Create and send an API request with telemetry data.
     """
 
-<<<<<<< HEAD
-    api_handler = api_handler
-=======
-    ApiHandler._instance = None
-    api_handler = ApiHandler()
->>>>>>> b914b0d5
     api_handler.server_url = local_host
 
     # Pretend we only have catalog & payu services and then mock the initialisation
@@ -257,29 +204,18 @@
         "random_number": 2,
     }
 
-<<<<<<< HEAD
     if len(warnings_record) == 3:
         # Just reraise all the warnings if we get an unexpected one so we can come
         # back and track it down
 
         for warning in warnings_record:
             warnings.warn(warning.message, warning.category, stacklevel=2)
-=======
-    ApiHandler._instance = None
->>>>>>> b914b0d5
 
 
 def test_api_handler_invalid_endpoint(api_handler):
     """
     Create and send an API request with telemetry data.
     """
-
-<<<<<<< HEAD
-    api_handler = api_handler
-=======
-    ApiHandler._instance = None
-    api_handler = ApiHandler()
->>>>>>> b914b0d5
 
     # Pretend we only have catalog & payu services and then mock the initialisation
     # of the _extra_fields attribute
